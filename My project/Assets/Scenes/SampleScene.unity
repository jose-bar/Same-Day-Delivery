--- conflicted
+++ resolved
@@ -261,10 +261,7 @@
   - component: {fileID: 33954756}
   - component: {fileID: 33954759}
   - component: {fileID: 33954760}
-<<<<<<< HEAD
   - component: {fileID: 33954762}
-=======
->>>>>>> 1c50cd76
   - component: {fileID: 33954761}
   m_Layer: 0
   m_Name: Robot
@@ -354,12 +351,7 @@
   - {fileID: 995911013}
   - {fileID: 230200551}
   - {fileID: 2006823538}
-<<<<<<< HEAD
   - {fileID: 338481530}
-=======
-  - {fileID: 1604676136}
-  - {fileID: 1245717862}
->>>>>>> 1c50cd76
   m_Father: {fileID: 0}
   m_LocalEulerAnglesHint: {x: 0, y: 0, z: 0}
 --- !u!114 &33954759
@@ -380,7 +372,6 @@
   hFriction: 2
   maxSpeed: 5
   totalWeight: 0
-<<<<<<< HEAD
   maxSwayAngle: 25
   maxSwayImpulse: 30
   swaySpeedRatio: 0.7
@@ -388,15 +379,10 @@
   bodySprite: {fileID: 995911013}
   bodyMiddle: {fileID: 230200551}
   wheelSprite: {fileID: 927671650}
-=======
-  groundCheckDistance: 0.5
-  bodySprite: {fileID: 995911013}
->>>>>>> 1c50cd76
   bodyColliderSize: {x: 0.8, y: 1.2}
   crouchAmount: 0.6
   crouchSpeed: 5
   crouchColliderReduction: 0.5
-<<<<<<< HEAD
   ceilingCheck: {fileID: 338481530}
   ceilingCheckRadius: 0.1
   groundLayer:
@@ -406,15 +392,6 @@
   obstacleLayer:
     serializedVersion: 2
     m_Bits: 256
-=======
-  rightAttachPoint: {fileID: 0}
-  leftAttachPoint: {fileID: 0}
-  topAttachPoint: {fileID: 0}
-  attachRange: 1
-  itemLayer:
-    serializedVersion: 2
-    m_Bits: 64
->>>>>>> 1c50cd76
 --- !u!114 &33954760
 MonoBehaviour:
   m_ObjectHideFlags: 0
@@ -424,19 +401,11 @@
   m_GameObject: {fileID: 33954754}
   m_Enabled: 1
   m_EditorHideFlags: 0
-<<<<<<< HEAD
   m_Script: {fileID: 11500000, guid: 1ad480c3d4c44a34b81435b1c7c37e32, type: 3}
   m_Name: 
   m_EditorClassIdentifier: 
   weight: 2
   canBeAttached: 1
-=======
-  m_Script: {fileID: 11500000, guid: 9b44bd2a1f8219643be67aedb73b2e26, type: 3}
-  m_Name: 
-  m_EditorClassIdentifier: 
-  src: {fileID: 102100315}
-  sfx1: {fileID: 8300000, guid: 246335211e1120448825f0ae6b1d8dfe, type: 3}
->>>>>>> 1c50cd76
 --- !u!114 &33954761
 MonoBehaviour:
   m_ObjectHideFlags: 0
@@ -446,7 +415,6 @@
   m_GameObject: {fileID: 33954754}
   m_Enabled: 1
   m_EditorHideFlags: 0
-<<<<<<< HEAD
   m_Script: {fileID: 11500000, guid: 214f9cd79913744419c534d9c91f71a9, type: 3}
   m_Name: 
   m_EditorClassIdentifier: 
@@ -471,18 +439,6 @@
   m_EditorClassIdentifier: 
   src: {fileID: 1145527706}
   sfx1: {fileID: 8300000, guid: 246335211e1120448825f0ae6b1d8dfe, type: 3}
-=======
-  m_Script: {fileID: 11500000, guid: 139b0257e0bcd4b4fb533ebb3a9d93de, type: 3}
-  m_Name: 
-  m_EditorClassIdentifier: 
-  src1: {fileID: 1485433977}
-  src2: {fileID: 1858836306}
-  src3: {fileID: 1749028693}
-  sfx1: {fileID: 8300000, guid: f73d9e7ea77efba448adcaa8af221532, type: 3}
-  sfx2: {fileID: 8300000, guid: c03c8b8d963cf364fbb76dece5d6d68b, type: 3}
-  sfx3: {fileID: 8300000, guid: d90463004a6fdd74da8f06f224ba6e91, type: 3}
-  sfx4: {fileID: 8300000, guid: ca3844b644927954795c280b40a79e2b, type: 3}
->>>>>>> 1c50cd76
 --- !u!1 &49348747
 GameObject:
   m_ObjectHideFlags: 0
@@ -646,7 +602,6 @@
   m_SleepingMode: 1
   m_CollisionDetection: 1
   m_Constraints: 0
-<<<<<<< HEAD
 --- !u!114 &49348753
 MonoBehaviour:
   m_ObjectHideFlags: 0
@@ -662,9 +617,6 @@
   weight: 1
   canBeAttached: 1
 --- !u!1 &230200550
-=======
---- !u!1 &102100314
->>>>>>> 1c50cd76
 GameObject:
   m_ObjectHideFlags: 0
   m_CorrespondingSourceObject: {fileID: 0}
@@ -672,129 +624,21 @@
   m_PrefabAsset: {fileID: 0}
   serializedVersion: 6
   m_Component:
-<<<<<<< HEAD
   - component: {fileID: 230200551}
   - component: {fileID: 230200552}
   m_Layer: 0
   m_Name: BodyMiddle
-=======
-  - component: {fileID: 102100316}
-  - component: {fileID: 102100315}
-  m_Layer: 0
-  m_Name: LoopSoundSrc
->>>>>>> 1c50cd76
   m_TagString: Untagged
   m_Icon: {fileID: 0}
   m_NavMeshLayer: 0
   m_StaticEditorFlags: 0
   m_IsActive: 1
-<<<<<<< HEAD
 --- !u!4 &230200551
-=======
---- !u!82 &102100315
-AudioSource:
-  m_ObjectHideFlags: 0
-  m_CorrespondingSourceObject: {fileID: 0}
-  m_PrefabInstance: {fileID: 0}
-  m_PrefabAsset: {fileID: 0}
-  m_GameObject: {fileID: 102100314}
-  m_Enabled: 1
-  serializedVersion: 4
-  OutputAudioMixerGroup: {fileID: 0}
-  m_audioClip: {fileID: 0}
-  m_PlayOnAwake: 1
-  m_Volume: 1
-  m_Pitch: 1
-  Loop: 1
-  Mute: 0
-  Spatialize: 0
-  SpatializePostEffects: 0
-  Priority: 128
-  DopplerLevel: 1
-  MinDistance: 1
-  MaxDistance: 500
-  Pan2D: 0
-  rolloffMode: 0
-  BypassEffects: 0
-  BypassListenerEffects: 0
-  BypassReverbZones: 0
-  rolloffCustomCurve:
-    serializedVersion: 2
-    m_Curve:
-    - serializedVersion: 3
-      time: 0
-      value: 1
-      inSlope: 0
-      outSlope: 0
-      tangentMode: 0
-      weightedMode: 0
-      inWeight: 0.33333334
-      outWeight: 0.33333334
-    - serializedVersion: 3
-      time: 1
-      value: 0
-      inSlope: 0
-      outSlope: 0
-      tangentMode: 0
-      weightedMode: 0
-      inWeight: 0.33333334
-      outWeight: 0.33333334
-    m_PreInfinity: 2
-    m_PostInfinity: 2
-    m_RotationOrder: 4
-  panLevelCustomCurve:
-    serializedVersion: 2
-    m_Curve:
-    - serializedVersion: 3
-      time: 0
-      value: 0
-      inSlope: 0
-      outSlope: 0
-      tangentMode: 0
-      weightedMode: 0
-      inWeight: 0.33333334
-      outWeight: 0.33333334
-    m_PreInfinity: 2
-    m_PostInfinity: 2
-    m_RotationOrder: 4
-  spreadCustomCurve:
-    serializedVersion: 2
-    m_Curve:
-    - serializedVersion: 3
-      time: 0
-      value: 0
-      inSlope: 0
-      outSlope: 0
-      tangentMode: 0
-      weightedMode: 0
-      inWeight: 0.33333334
-      outWeight: 0.33333334
-    m_PreInfinity: 2
-    m_PostInfinity: 2
-    m_RotationOrder: 4
-  reverbZoneMixCustomCurve:
-    serializedVersion: 2
-    m_Curve:
-    - serializedVersion: 3
-      time: 0
-      value: 1
-      inSlope: 0
-      outSlope: 0
-      tangentMode: 0
-      weightedMode: 0
-      inWeight: 0.33333334
-      outWeight: 0.33333334
-    m_PreInfinity: 2
-    m_PostInfinity: 2
-    m_RotationOrder: 4
---- !u!4 &102100316
->>>>>>> 1c50cd76
 Transform:
   m_ObjectHideFlags: 0
   m_CorrespondingSourceObject: {fileID: 0}
   m_PrefabInstance: {fileID: 0}
   m_PrefabAsset: {fileID: 0}
-<<<<<<< HEAD
   m_GameObject: {fileID: 230200550}
   serializedVersion: 2
   m_LocalRotation: {x: 0, y: 0, z: 0, w: 1}
@@ -859,17 +703,6 @@
   m_WasSpriteAssigned: 1
   m_MaskInteraction: 0
   m_SpriteSortPoint: 0
-=======
-  m_GameObject: {fileID: 102100314}
-  serializedVersion: 2
-  m_LocalRotation: {x: 0, y: 0, z: 0, w: 1}
-  m_LocalPosition: {x: 0.0659171, y: -1.0129988, z: 0.05254514}
-  m_LocalScale: {x: 1, y: 1, z: 1}
-  m_ConstrainProportionsScale: 0
-  m_Children: []
-  m_Father: {fileID: 0}
-  m_LocalEulerAnglesHint: {x: 0, y: 0, z: 0}
->>>>>>> 1c50cd76
 --- !u!1 &237524130
 GameObject:
   m_ObjectHideFlags: 0
@@ -1033,7 +866,6 @@
   m_SleepingMode: 1
   m_CollisionDetection: 1
   m_Constraints: 0
-<<<<<<< HEAD
 --- !u!114 &237524137
 MonoBehaviour:
   m_ObjectHideFlags: 0
@@ -1049,9 +881,6 @@
   weight: 1
   canBeAttached: 1
 --- !u!1 &338481529
-=======
---- !u!1 &298060894
->>>>>>> 1c50cd76
 GameObject:
   m_ObjectHideFlags: 0
   m_CorrespondingSourceObject: {fileID: 0}
@@ -1059,167 +888,29 @@
   m_PrefabAsset: {fileID: 0}
   serializedVersion: 6
   m_Component:
-<<<<<<< HEAD
   - component: {fileID: 338481530}
   m_Layer: 0
   m_Name: CeillingCheck
-=======
-  - component: {fileID: 298060895}
-  - component: {fileID: 298060898}
-  - component: {fileID: 298060897}
-  - component: {fileID: 298060896}
-  m_Layer: 0
-  m_Name: Dynamic Sprite
->>>>>>> 1c50cd76
   m_TagString: Untagged
   m_Icon: {fileID: 0}
   m_NavMeshLayer: 0
   m_StaticEditorFlags: 0
   m_IsActive: 1
-<<<<<<< HEAD
 --- !u!4 &338481530
-=======
---- !u!4 &298060895
->>>>>>> 1c50cd76
 Transform:
   m_ObjectHideFlags: 0
   m_CorrespondingSourceObject: {fileID: 0}
   m_PrefabInstance: {fileID: 0}
   m_PrefabAsset: {fileID: 0}
-<<<<<<< HEAD
   m_GameObject: {fileID: 338481529}
   serializedVersion: 2
   m_LocalRotation: {x: 0, y: 0, z: 0, w: 1}
   m_LocalPosition: {x: 0.02, y: 1.6, z: 0}
   m_LocalScale: {x: 1, y: 1, z: 1}
-=======
-  m_GameObject: {fileID: 298060894}
-  serializedVersion: 2
-  m_LocalRotation: {x: 0, y: 0, z: 0, w: 1}
-  m_LocalPosition: {x: 0, y: 0, z: 0}
-  m_LocalScale: {x: 0.5291, y: 0.5291, z: 0.5291}
->>>>>>> 1c50cd76
   m_ConstrainProportionsScale: 0
   m_Children: []
   m_Father: {fileID: 33954758}
   m_LocalEulerAnglesHint: {x: 0, y: 0, z: 0}
-<<<<<<< HEAD
-=======
---- !u!50 &298060896
-Rigidbody2D:
-  serializedVersion: 4
-  m_ObjectHideFlags: 0
-  m_CorrespondingSourceObject: {fileID: 0}
-  m_PrefabInstance: {fileID: 0}
-  m_PrefabAsset: {fileID: 0}
-  m_GameObject: {fileID: 298060894}
-  m_BodyType: 0
-  m_Simulated: 1
-  m_UseFullKinematicContacts: 0
-  m_UseAutoMass: 0
-  m_Mass: 1
-  m_LinearDrag: 0
-  m_AngularDrag: 0.05
-  m_GravityScale: 1
-  m_Material: {fileID: 0}
-  m_IncludeLayers:
-    serializedVersion: 2
-    m_Bits: 0
-  m_ExcludeLayers:
-    serializedVersion: 2
-    m_Bits: 0
-  m_Interpolate: 0
-  m_SleepingMode: 1
-  m_CollisionDetection: 0
-  m_Constraints: 0
---- !u!58 &298060897
-CircleCollider2D:
-  m_ObjectHideFlags: 0
-  m_CorrespondingSourceObject: {fileID: 0}
-  m_PrefabInstance: {fileID: 0}
-  m_PrefabAsset: {fileID: 0}
-  m_GameObject: {fileID: 298060894}
-  m_Enabled: 1
-  m_Density: 1
-  m_Material: {fileID: 0}
-  m_IncludeLayers:
-    serializedVersion: 2
-    m_Bits: 0
-  m_ExcludeLayers:
-    serializedVersion: 2
-    m_Bits: 0
-  m_LayerOverridePriority: 0
-  m_ForceSendLayers:
-    serializedVersion: 2
-    m_Bits: 4294967295
-  m_ForceReceiveLayers:
-    serializedVersion: 2
-    m_Bits: 4294967295
-  m_ContactCaptureLayers:
-    serializedVersion: 2
-    m_Bits: 4294967295
-  m_CallbackLayers:
-    serializedVersion: 2
-    m_Bits: 4294967295
-  m_IsTrigger: 0
-  m_UsedByEffector: 0
-  m_UsedByComposite: 0
-  m_Offset: {x: 0, y: 0}
-  serializedVersion: 2
-  m_Radius: 0.5
---- !u!212 &298060898
-SpriteRenderer:
-  m_ObjectHideFlags: 0
-  m_CorrespondingSourceObject: {fileID: 0}
-  m_PrefabInstance: {fileID: 0}
-  m_PrefabAsset: {fileID: 0}
-  m_GameObject: {fileID: 298060894}
-  m_Enabled: 1
-  m_CastShadows: 0
-  m_ReceiveShadows: 0
-  m_DynamicOccludee: 1
-  m_StaticShadowCaster: 0
-  m_MotionVectors: 1
-  m_LightProbeUsage: 1
-  m_ReflectionProbeUsage: 1
-  m_RayTracingMode: 0
-  m_RayTraceProcedural: 0
-  m_RenderingLayerMask: 1
-  m_RendererPriority: 0
-  m_Materials:
-  - {fileID: 10754, guid: 0000000000000000f000000000000000, type: 0}
-  m_StaticBatchInfo:
-    firstSubMesh: 0
-    subMeshCount: 0
-  m_StaticBatchRoot: {fileID: 0}
-  m_ProbeAnchor: {fileID: 0}
-  m_LightProbeVolumeOverride: {fileID: 0}
-  m_ScaleInLightmap: 1
-  m_ReceiveGI: 1
-  m_PreserveUVs: 0
-  m_IgnoreNormalsForChartDetection: 0
-  m_ImportantGI: 0
-  m_StitchLightmapSeams: 1
-  m_SelectedEditorRenderState: 0
-  m_MinimumChartSize: 4
-  m_AutoUVMaxDistance: 0.5
-  m_AutoUVMaxAngle: 89
-  m_LightmapParameters: {fileID: 0}
-  m_SortingLayerID: 0
-  m_SortingLayer: 0
-  m_SortingOrder: 0
-  m_Sprite: {fileID: -2413806693520163455, guid: a86470a33a6bf42c4b3595704624658b, type: 3}
-  m_Color: {r: 0.2784314, g: 0.2784314, b: 0.2784314, a: 1}
-  m_FlipX: 0
-  m_FlipY: 0
-  m_DrawMode: 0
-  m_Size: {x: 1, y: 1}
-  m_AdaptiveModeThreshold: 0.5
-  m_SpriteTileMode: 0
-  m_WasSpriteAssigned: 1
-  m_MaskInteraction: 0
-  m_SpriteSortPoint: 0
->>>>>>> 1c50cd76
 --- !u!1 &519420028
 GameObject:
   m_ObjectHideFlags: 0
@@ -1463,11 +1154,7 @@
   - component: {fileID: 931652431}
   - component: {fileID: 931652430}
   m_Layer: 0
-<<<<<<< HEAD
   m_Name: OneSoundSrc1
-=======
-  m_Name: HeadSprite
->>>>>>> 1c50cd76
   m_TagString: Untagged
   m_Icon: {fileID: 0}
   m_NavMeshLayer: 0
@@ -1579,13 +1266,8 @@
   m_GameObject: {fileID: 931652429}
   serializedVersion: 2
   m_LocalRotation: {x: 0, y: 0, z: 0, w: 1}
-<<<<<<< HEAD
   m_LocalPosition: {x: 2.58, y: 1.49, z: -0.48766273}
   m_LocalScale: {x: 1, y: 1, z: 1}
-=======
-  m_LocalPosition: {x: 0, y: 1.3, z: 0}
-  m_LocalScale: {x: 0.8, y: 0.8, z: 1}
->>>>>>> 1c50cd76
   m_ConstrainProportionsScale: 0
   m_Children: []
   m_Father: {fileID: 0}
@@ -1910,146 +1592,27 @@
   m_WasSpriteAssigned: 1
   m_MaskInteraction: 0
   m_SpriteSortPoint: 0
-<<<<<<< HEAD
 --- !u!4 &1021105098
-=======
---- !u!1 &1245717861
-GameObject:
-  m_ObjectHideFlags: 0
-  m_CorrespondingSourceObject: {fileID: 0}
-  m_PrefabInstance: {fileID: 0}
-  m_PrefabAsset: {fileID: 0}
-  serializedVersion: 6
-  m_Component:
-  - component: {fileID: 1245717862}
-  - component: {fileID: 1245717863}
-  m_Layer: 0
-  m_Name: BodySprite
-  m_TagString: Untagged
-  m_Icon: {fileID: 0}
-  m_NavMeshLayer: 0
-  m_StaticEditorFlags: 0
-  m_IsActive: 1
---- !u!4 &1245717862
 Transform:
   m_ObjectHideFlags: 0
   m_CorrespondingSourceObject: {fileID: 0}
   m_PrefabInstance: {fileID: 0}
   m_PrefabAsset: {fileID: 0}
-  m_GameObject: {fileID: 1245717861}
-  serializedVersion: 2
-  m_LocalRotation: {x: 0, y: 0, z: 0, w: 1}
-  m_LocalPosition: {x: 0, y: 0.5, z: 0}
-  m_LocalScale: {x: 0.275, y: 1, z: 1}
-  m_ConstrainProportionsScale: 0
-  m_Children: []
-  m_Father: {fileID: 33954758}
-  m_LocalEulerAnglesHint: {x: 0, y: 0, z: 0}
---- !u!212 &1245717863
-SpriteRenderer:
-  m_ObjectHideFlags: 0
-  m_CorrespondingSourceObject: {fileID: 0}
-  m_PrefabInstance: {fileID: 0}
-  m_PrefabAsset: {fileID: 0}
-  m_GameObject: {fileID: 1245717861}
-  m_Enabled: 1
-  m_CastShadows: 0
-  m_ReceiveShadows: 0
-  m_DynamicOccludee: 1
-  m_StaticShadowCaster: 0
-  m_MotionVectors: 1
-  m_LightProbeUsage: 1
-  m_ReflectionProbeUsage: 1
-  m_RayTracingMode: 0
-  m_RayTraceProcedural: 0
-  m_RenderingLayerMask: 1
-  m_RendererPriority: 0
-  m_Materials:
-  - {fileID: 10754, guid: 0000000000000000f000000000000000, type: 0}
-  m_StaticBatchInfo:
-    firstSubMesh: 0
-    subMeshCount: 0
-  m_StaticBatchRoot: {fileID: 0}
-  m_ProbeAnchor: {fileID: 0}
-  m_LightProbeVolumeOverride: {fileID: 0}
-  m_ScaleInLightmap: 1
-  m_ReceiveGI: 1
-  m_PreserveUVs: 0
-  m_IgnoreNormalsForChartDetection: 0
-  m_ImportantGI: 0
-  m_StitchLightmapSeams: 1
-  m_SelectedEditorRenderState: 0
-  m_MinimumChartSize: 4
-  m_AutoUVMaxDistance: 0.5
-  m_AutoUVMaxAngle: 89
-  m_LightmapParameters: {fileID: 0}
-  m_SortingLayerID: 0
-  m_SortingLayer: 0
-  m_SortingOrder: 0
-  m_Sprite: {fileID: 7482667652216324306, guid: 311925a002f4447b3a28927169b83ea6, type: 3}
-  m_Color: {r: 1, g: 1, b: 1, a: 1}
-  m_FlipX: 0
-  m_FlipY: 0
-  m_DrawMode: 0
-  m_Size: {x: 1, y: 1}
-  m_AdaptiveModeThreshold: 0.5
-  m_SpriteTileMode: 0
-  m_WasSpriteAssigned: 1
-  m_MaskInteraction: 0
-  m_SpriteSortPoint: 0
---- !u!1 &1485433975
-GameObject:
-  m_ObjectHideFlags: 0
-  m_CorrespondingSourceObject: {fileID: 0}
-  m_PrefabInstance: {fileID: 0}
-  m_PrefabAsset: {fileID: 0}
-  serializedVersion: 6
-  m_Component:
-  - component: {fileID: 1485433976}
-  - component: {fileID: 1485433977}
-  m_Layer: 0
-  m_Name: OneSoundSrc1
-  m_TagString: Untagged
-  m_Icon: {fileID: 0}
-  m_NavMeshLayer: 0
-  m_StaticEditorFlags: 0
-  m_IsActive: 1
---- !u!4 &1485433976
->>>>>>> 1c50cd76
-Transform:
-  m_ObjectHideFlags: 0
-  m_CorrespondingSourceObject: {fileID: 0}
-  m_PrefabInstance: {fileID: 0}
-  m_PrefabAsset: {fileID: 0}
-<<<<<<< HEAD
   m_GameObject: {fileID: 1021105094}
   serializedVersion: 2
   m_LocalRotation: {x: 0, y: 0, z: 0, w: 1}
   m_LocalPosition: {x: 5.83, y: -1.013, z: 0}
   m_LocalScale: {x: 0.5, y: 0.5, z: 1}
-=======
-  m_GameObject: {fileID: 1485433975}
-  serializedVersion: 2
-  m_LocalRotation: {x: 0, y: 0, z: 0, w: 1}
-  m_LocalPosition: {x: 0.0659171, y: -1.0129988, z: 0.05254514}
-  m_LocalScale: {x: 1, y: 1, z: 1}
->>>>>>> 1c50cd76
   m_ConstrainProportionsScale: 0
   m_Children: []
   m_Father: {fileID: 0}
   m_LocalEulerAnglesHint: {x: 0, y: 0, z: 0}
-<<<<<<< HEAD
 --- !u!114 &1021105099
 MonoBehaviour:
-=======
---- !u!82 &1485433977
-AudioSource:
->>>>>>> 1c50cd76
-  m_ObjectHideFlags: 0
-  m_CorrespondingSourceObject: {fileID: 0}
-  m_PrefabInstance: {fileID: 0}
-  m_PrefabAsset: {fileID: 0}
-<<<<<<< HEAD
+  m_ObjectHideFlags: 0
+  m_CorrespondingSourceObject: {fileID: 0}
+  m_PrefabInstance: {fileID: 0}
+  m_PrefabAsset: {fileID: 0}
   m_GameObject: {fileID: 1021105094}
   m_Enabled: 1
   m_EditorHideFlags: 0
@@ -2059,99 +1622,6 @@
   weight: 1
   canBeAttached: 1
 --- !u!1 &1145527705
-=======
-  m_GameObject: {fileID: 1485433975}
-  m_Enabled: 1
-  serializedVersion: 4
-  OutputAudioMixerGroup: {fileID: 0}
-  m_audioClip: {fileID: 0}
-  m_PlayOnAwake: 1
-  m_Volume: 1
-  m_Pitch: 1
-  Loop: 0
-  Mute: 0
-  Spatialize: 0
-  SpatializePostEffects: 0
-  Priority: 128
-  DopplerLevel: 1
-  MinDistance: 1
-  MaxDistance: 500
-  Pan2D: 0
-  rolloffMode: 0
-  BypassEffects: 0
-  BypassListenerEffects: 0
-  BypassReverbZones: 0
-  rolloffCustomCurve:
-    serializedVersion: 2
-    m_Curve:
-    - serializedVersion: 3
-      time: 0
-      value: 1
-      inSlope: 0
-      outSlope: 0
-      tangentMode: 0
-      weightedMode: 0
-      inWeight: 0.33333334
-      outWeight: 0.33333334
-    - serializedVersion: 3
-      time: 1
-      value: 0
-      inSlope: 0
-      outSlope: 0
-      tangentMode: 0
-      weightedMode: 0
-      inWeight: 0.33333334
-      outWeight: 0.33333334
-    m_PreInfinity: 2
-    m_PostInfinity: 2
-    m_RotationOrder: 4
-  panLevelCustomCurve:
-    serializedVersion: 2
-    m_Curve:
-    - serializedVersion: 3
-      time: 0
-      value: 0
-      inSlope: 0
-      outSlope: 0
-      tangentMode: 0
-      weightedMode: 0
-      inWeight: 0.33333334
-      outWeight: 0.33333334
-    m_PreInfinity: 2
-    m_PostInfinity: 2
-    m_RotationOrder: 4
-  spreadCustomCurve:
-    serializedVersion: 2
-    m_Curve:
-    - serializedVersion: 3
-      time: 0
-      value: 0
-      inSlope: 0
-      outSlope: 0
-      tangentMode: 0
-      weightedMode: 0
-      inWeight: 0.33333334
-      outWeight: 0.33333334
-    m_PreInfinity: 2
-    m_PostInfinity: 2
-    m_RotationOrder: 4
-  reverbZoneMixCustomCurve:
-    serializedVersion: 2
-    m_Curve:
-    - serializedVersion: 3
-      time: 0
-      value: 1
-      inSlope: 0
-      outSlope: 0
-      tangentMode: 0
-      weightedMode: 0
-      inWeight: 0.33333334
-      outWeight: 0.33333334
-    m_PreInfinity: 2
-    m_PostInfinity: 2
-    m_RotationOrder: 4
---- !u!1 &1604676135
->>>>>>> 1c50cd76
 GameObject:
   m_ObjectHideFlags: 0
   m_CorrespondingSourceObject: {fileID: 0}
@@ -2273,13 +1743,8 @@
   m_PrefabAsset: {fileID: 0}
   m_GameObject: {fileID: 1145527705}
   serializedVersion: 2
-<<<<<<< HEAD
   m_LocalRotation: {x: 0, y: 0, z: 0, w: 1}
   m_LocalPosition: {x: 2.6, y: 1.52, z: -0.48875687}
-=======
-  m_LocalRotation: {x: -0, y: -0, z: -0, w: 1}
-  m_LocalPosition: {x: 0.4, y: 1.19, z: 0.06487448}
->>>>>>> 1c50cd76
   m_LocalScale: {x: 1, y: 1, z: 1}
   m_ConstrainProportionsScale: 0
   m_Children: []
@@ -2560,11 +2025,7 @@
   m_Children: []
   m_Father: {fileID: 0}
   m_LocalEulerAnglesHint: {x: 0, y: 0, z: 0}
-<<<<<<< HEAD
 --- !u!1 &1787102361
-=======
---- !u!1 &1858836305
->>>>>>> 1c50cd76
 GameObject:
   m_ObjectHideFlags: 0
   m_CorrespondingSourceObject: {fileID: 0}
@@ -2572,13 +2033,8 @@
   m_PrefabAsset: {fileID: 0}
   serializedVersion: 6
   m_Component:
-<<<<<<< HEAD
   - component: {fileID: 1787102363}
   - component: {fileID: 1787102362}
-=======
-  - component: {fileID: 1858836307}
-  - component: {fileID: 1858836306}
->>>>>>> 1c50cd76
   m_Layer: 0
   m_Name: OneSoundSrc2
   m_TagString: Untagged
@@ -2586,29 +2042,18 @@
   m_NavMeshLayer: 0
   m_StaticEditorFlags: 0
   m_IsActive: 1
-<<<<<<< HEAD
 --- !u!82 &1787102362
-=======
---- !u!82 &1858836306
->>>>>>> 1c50cd76
 AudioSource:
   m_ObjectHideFlags: 0
   m_CorrespondingSourceObject: {fileID: 0}
   m_PrefabInstance: {fileID: 0}
   m_PrefabAsset: {fileID: 0}
-<<<<<<< HEAD
   m_GameObject: {fileID: 1787102361}
-=======
-  m_GameObject: {fileID: 1858836305}
->>>>>>> 1c50cd76
   m_Enabled: 1
   serializedVersion: 4
   OutputAudioMixerGroup: {fileID: 0}
   m_audioClip: {fileID: 0}
-<<<<<<< HEAD
   m_Resource: {fileID: 0}
-=======
->>>>>>> 1c50cd76
   m_PlayOnAwake: 1
   m_Volume: 1
   m_Pitch: 1
@@ -2694,27 +2139,16 @@
     m_PreInfinity: 2
     m_PostInfinity: 2
     m_RotationOrder: 4
-<<<<<<< HEAD
 --- !u!4 &1787102363
-=======
---- !u!4 &1858836307
->>>>>>> 1c50cd76
 Transform:
   m_ObjectHideFlags: 0
   m_CorrespondingSourceObject: {fileID: 0}
   m_PrefabInstance: {fileID: 0}
   m_PrefabAsset: {fileID: 0}
-<<<<<<< HEAD
   m_GameObject: {fileID: 1787102361}
   serializedVersion: 2
   m_LocalRotation: {x: 0, y: 0, z: 0, w: 1}
   m_LocalPosition: {x: 2.58, y: 1.49, z: -0.48766273}
-=======
-  m_GameObject: {fileID: 1858836305}
-  serializedVersion: 2
-  m_LocalRotation: {x: 0, y: 0, z: 0, w: 1}
-  m_LocalPosition: {x: 0.0659171, y: -1.0129988, z: 0.05254514}
->>>>>>> 1c50cd76
   m_LocalScale: {x: 1, y: 1, z: 1}
   m_ConstrainProportionsScale: 0
   m_Children: []
@@ -2907,17 +2341,9 @@
   - {fileID: 2055134373}
   - {fileID: 237524134}
   - {fileID: 49348751}
-<<<<<<< HEAD
   - {fileID: 1021105098}
   - {fileID: 1755108897}
   - {fileID: 931652431}
   - {fileID: 1787102363}
   - {fileID: 11813492}
-  - {fileID: 1145527707}
-=======
-  - {fileID: 1755108897}
-  - {fileID: 102100316}
-  - {fileID: 1485433976}
-  - {fileID: 1858836307}
-  - {fileID: 1749028694}
->>>>>>> 1c50cd76
+  - {fileID: 1145527707}